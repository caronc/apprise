# BSD 2-Clause License
#
# Apprise - Push Notification Library.
# Copyright (c) 2025, Chris Caron <lead2gold@gmail.com>
#
# Redistribution and use in source and binary forms, with or without
# modification, are permitted provided that the following conditions are met:
#
# 1. Redistributions of source code must retain the above copyright notice,
#    this list of conditions and the following disclaimer.
#
# 2. Redistributions in binary form must reproduce the above copyright notice,
#    this list of conditions and the following disclaimer in the documentation
#    and/or other materials provided with the distribution.
#
# THIS SOFTWARE IS PROVIDED BY THE COPYRIGHT HOLDERS AND CONTRIBUTORS "AS IS"
# AND ANY EXPRESS OR IMPLIED WARRANTIES, INCLUDING, BUT NOT LIMITED TO, THE
# IMPLIED WARRANTIES OF MERCHANTABILITY AND FITNESS FOR A PARTICULAR PURPOSE
# ARE DISCLAIMED. IN NO EVENT SHALL THE COPYRIGHT HOLDER OR CONTRIBUTORS BE
# LIABLE FOR ANY DIRECT, INDIRECT, INCIDENTAL, SPECIAL, EXEMPLARY, OR
# CONSEQUENTIAL DAMAGES (INCLUDING, BUT NOT LIMITED TO, PROCUREMENT OF
# SUBSTITUTE GOODS OR SERVICES; LOSS OF USE, DATA, OR PROFITS; OR BUSINESS
# INTERRUPTION) HOWEVER CAUSED AND ON ANY THEORY OF LIABILITY, WHETHER IN
# CONTRACT, STRICT LIABILITY, OR TORT (INCLUDING NEGLIGENCE OR OTHERWISE)
# ARISING IN ANY WAY OUT OF THE USE OF THIS SOFTWARE, EVEN IF ADVISED OF THE
# POSSIBILITY OF SUCH DAMAGE.

# Great sources
# - https://github.com/matrix-org/matrix-python-sdk
# - https://github.com/matrix-org/synapse/blob/master/docs/reverse_proxy.rst
#
from json import dumps, loads
import re
from time import time
import uuid

from markdown import markdown
import requests

from ..common import (
    NotifyFormat,
    NotifyImageSize,
    NotifyType,
    PersistentStoreMode,
)
from ..exception import AppriseException
from ..locale import gettext_lazy as _
from ..url import PrivacyMode
from ..utils.parse import is_hostname, parse_bool, parse_list, validate_regex
from .base import NotifyBase

# Define default path
MATRIX_V1_WEBHOOK_PATH = "/api/v1/matrix/hook"
MATRIX_V2_API_PATH = "/_matrix/client/r0"
MATRIX_V3_API_PATH = "/_matrix/client/v3"
MATRIX_V3_MEDIA_PATH = "/_matrix/media/v3"
MATRIX_V2_MEDIA_PATH = "/_matrix/media/r0"


class MatrixDiscoveryException(AppriseException):
    """Apprise Matrix Exception Class."""


# Extend HTTP Error Messages
MATRIX_HTTP_ERROR_MAP = {
    403: "Unauthorized - Invalid Token.",
    429: "Rate limit imposed; wait 2s and try again",
}

# Matrix Room Syntax
IS_ROOM_ALIAS = re.compile(
    r"^\s*(#|%23)?(?P<room>[a-z0-9-]+)((:|%3A)"
    r"(?P<home_server>[a-z0-9.-]+))?\s*$",
    re.I,
)

# Room ID MUST start with an exclamation to avoid ambiguity
IS_ROOM_ID = re.compile(
    r"^\s*(!|&#33;|%21)(?P<room>[a-z0-9-]+)((:|%3A)"
    r"(?P<home_server>[a-z0-9.-]+))?\s*$",
    re.I,
)

# Matrix is_image check
IS_IMAGE = re.compile(r'^image/.*', re.I)


class MatrixMessageType:
    """The Matrix Message types."""

    TEXT = "text"
    NOTICE = "notice"


# matrix message types are placed into this list for validation purposes
MATRIX_MESSAGE_TYPES = (
    MatrixMessageType.TEXT,
    MatrixMessageType.NOTICE,
)


class MatrixVersion:
    # Version 2
    V2 = "2"

    # Version 3
    V3 = "3"


# webhook modes are placed into this list for validation purposes
MATRIX_VERSIONS = (
    MatrixVersion.V2,
    MatrixVersion.V3,
)


class MatrixWebhookMode:
    # Webhook Mode is disabled
    DISABLED = "off"

    # The default webhook mode is to just be set to Matrix
    MATRIX = "matrix"

    # Support the slack webhook plugin
    SLACK = "slack"

    # Support the t2bot webhook plugin
    T2BOT = "t2bot"


# webhook modes are placed into this list for validation purposes
MATRIX_WEBHOOK_MODES = (
    MatrixWebhookMode.DISABLED,
    MatrixWebhookMode.MATRIX,
    MatrixWebhookMode.SLACK,
    MatrixWebhookMode.T2BOT,
)


class NotifyMatrix(NotifyBase):
    """A wrapper for Matrix Notifications."""

    # The default descriptive name associated with the Notification
    service_name = "Matrix"

    # The services URL
    service_url = "https://matrix.org/"

    # The default protocol
    protocol = "matrix"

    # The default secure protocol
    secure_protocol = "matrixs"

    # Support Attachments
    attachment_support = True

    # A URL that takes you to the setup/help of the specific protocol
    setup_url = "https://github.com/caronc/apprise/wiki/Notify_matrix"

    # Allows the user to specify the NotifyImageSize object
    image_size = NotifyImageSize.XY_32

    # The maximum allowable characters allowed in the body per message
    # https://spec.matrix.org/v1.6/client-server-api/#size-limits
    # The complete event MUST NOT be larger than 65536 bytes, when formatted
    # with the federation event format, including any signatures, and encoded
    # as Canonical JSON.
    #
    # To gracefully allow for some overhead' we'll define a max body length
    # of just slighty lower then the limit of the full message itself.
    body_maxlen = 65000

    # Throttle a wee-bit to avoid thrashing
    request_rate_per_sec = 0.5

    # How many retry attempts we'll make in the event the server asks us to
    # throttle back.
    default_retries = 2

    # The number of micro seconds to wait if we get a 429 error code and
    # the server doesn't remind us how long we should wait for
    default_wait_ms = 1000

    # Our default is to no not use persistent storage beyond in-memory
    # reference
    storage_mode = PersistentStoreMode.AUTO

    # Keep our cache for 20 days
    default_cache_expiry_sec = 60 * 60 * 24 * 20

    # Used for server discovery
    discovery_base_key = "__discovery_base"
    discovery_identity_key = "__discovery_identity"

    # Defines how long we cache our discovery for
    discovery_cache_length_sec = 86400

    # Define object templates
    templates = (
        # Targets are ignored when using t2bot mode; only a token is required
        "{schema}://{token}",
        "{schema}://{user}@{token}",
        # Matrix Server
        "{schema}://{user}:{password}@{host}/{targets}",
        "{schema}://{user}:{password}@{host}:{port}/{targets}",
        "{schema}://{token}@{host}/{targets}",
        "{schema}://{token}@{host}:{port}/{targets}",
        # Webhook mode
        "{schema}://{user}:{token}@{host}/{targets}",
        "{schema}://{user}:{token}@{host}:{port}/{targets}",
    )

    # Define our template tokens
    template_tokens = dict(
        NotifyBase.template_tokens,
        **{
            "host": {
                "name": _("Hostname"),
                "type": "string",
            },
            "port": {
                "name": _("Port"),
                "type": "int",
                "min": 1,
                "max": 65535,
            },
            "user": {
                "name": _("Username"),
                "type": "string",
            },
            "password": {
                "name": _("Password"),
                "type": "string",
                "private": True,
            },
            "token": {
                "name": _("Access Token"),
                "private": True,
                "map_to": "password",
            },
            "target_user": {
                "name": _("Target User"),
                "type": "string",
                "prefix": "@",
                "map_to": "targets",
            },
            "target_room_id": {
                "name": _("Target Room ID"),
                "type": "string",
                "prefix": "!",
                "map_to": "targets",
            },
            "target_room_alias": {
                "name": _("Target Room Alias"),
                "type": "string",
                "prefix": "!",
                "map_to": "targets",
            },
            "targets": {
                "name": _("Targets"),
                "type": "list:string",
            },
        },
    )

    # Define our template arguments
    template_args = dict(
        NotifyBase.template_args,
        **{
            "image": {
                "name": _("Include Image"),
                "type": "bool",
                "default": False,
                "map_to": "include_image",
            },
            "discovery": {
                "name": _("Server Discovery"),
                "type": "bool",
                "default": True,
            },
            "mode": {
                "name": _("Webhook Mode"),
                "type": "choice:string",
                "values": MATRIX_WEBHOOK_MODES,
                "default": MatrixWebhookMode.DISABLED,
            },
            "version": {
                "name": _("Matrix API Verion"),
                "type": "choice:string",
                "values": MATRIX_VERSIONS,
                "default": MatrixVersion.V3,
            },
            "msgtype": {
                "name": _("Message Type"),
                "type": "choice:string",
                "values": MATRIX_MESSAGE_TYPES,
                "default": MatrixMessageType.TEXT,
            },
            "to": {
                "alias_of": "targets",
            },
            "token": {
                "alias_of": "token",
            },
        },
    )

    def __init__(
        self,
        targets=None,
        mode=None,
        msgtype=None,
        version=None,
        include_image=None,
        discovery=None,
        **kwargs,
    ):
        """Initialize Matrix Object."""
        super().__init__(**kwargs)

        # Prepare a list of rooms to connect and notify
        self.rooms = parse_list(targets)

        # our home server gets populated after a login/registration
        self.home_server = None

        # our user_id gets populated after a login/registration
        self.user_id = None

        # This gets initialized after a login/registration
        self.access_token = None

        # This gets incremented for each request made against the v3 API
        self.transaction_id = 0

        # Place an image inline with the message body
        self.include_image = (
            self.template_args["image"]["default"]
            if include_image is None
            else include_image
        )

        # Prepare Delegate Server Lookup Check
        self.discovery = (
            self.template_args["discovery"]["default"]
            if discovery is None
            else discovery
        )

        # Setup our mode
        self.mode = (
            self.template_args["mode"]["default"]
            if not isinstance(mode, str)
            else mode.lower()
        )
        if self.mode and self.mode not in MATRIX_WEBHOOK_MODES:
            msg = f"The mode specified ({mode}) is invalid."
            self.logger.warning(msg)
            raise TypeError(msg)

        # Setup our version
        self.version = (
            self.template_args["version"]["default"]
            if not isinstance(version, str)
            else version
        )
        if self.version not in MATRIX_VERSIONS:
            msg = f"The version specified ({version}) is invalid."
            self.logger.warning(msg)
            raise TypeError(msg)

        # Setup our message type
        self.msgtype = (
            self.template_args["msgtype"]["default"]
            if not isinstance(msgtype, str)
            else msgtype.lower()
        )
        if self.msgtype and self.msgtype not in MATRIX_MESSAGE_TYPES:
            msg = f"The msgtype specified ({msgtype}) is invalid."
            self.logger.warning(msg)
            raise TypeError(msg)

        if self.mode == MatrixWebhookMode.T2BOT:
            # t2bot configuration requires that a webhook id is specified
            self.access_token = validate_regex(
                self.password, r"^[a-z0-9]{64}$", "i"
            )
            if not self.access_token:
                msg = (
                    "An invalid T2Bot/Matrix Webhook ID "
                    f"({self.password}) was specified."
                )
                self.logger.warning(msg)
                raise TypeError(msg)

        elif not is_hostname(self.host):
            msg = f"An invalid Matrix Hostname ({self.host}) was specified"
            self.logger.warning(msg)
            raise TypeError(msg)

        else:
            # Verify port if specified
            if self.port is not None and not (
                isinstance(self.port, int)
                and self.port >= self.template_tokens["port"]["min"]
                and self.port <= self.template_tokens["port"]["max"]
            ):
                msg = f"An invalid Matrix Port ({self.port}) was specified"
                self.logger.warning(msg)
                raise TypeError(msg)

        if self.mode != MatrixWebhookMode.DISABLED:
            # Discovery only works when we're not using webhooks
            self.discovery = False

        #
        # Initialize from cache if present
        #
        if self.mode != MatrixWebhookMode.T2BOT:
            # our home server gets populated after a login/registration
            self.home_server = self.store.get("home_server")

            # our user_id gets populated after a login/registration
            self.user_id = self.store.get("user_id")

            # This gets initialized after a login/registration
            self.access_token = self.store.get("access_token")

        # This gets incremented for each request made against the v3 API
        self.transaction_id = (
            0 if not self.access_token else self.store.get("transaction_id", 0)
        )

    def send(self, body, title="", notify_type=NotifyType.INFO, **kwargs):
        """Perform Matrix Notification."""

        # Call the _send_ function applicable to whatever mode we're in
        # - calls _send_webhook_notification if the mode variable is set
        # - calls _send_server_notification if the mode variable is not set
        return getattr(
            self,
            "_send_{}_notification".format(
                "webhook"
                if self.mode != MatrixWebhookMode.DISABLED
                else "server"
            ),
        )(body=body, title=title, notify_type=notify_type, **kwargs)

    def _send_webhook_notification(
        self, body, title="", notify_type=NotifyType.INFO, **kwargs
    ):
        """Perform Matrix Notification as a webhook."""

        headers = {
            "User-Agent": self.app_id,
            "Content-Type": "application/json",
        }

        if self.mode != MatrixWebhookMode.T2BOT:
            # Acquire our access token from our URL
            access_token = self.password if self.password else self.user

            default_port = 443 if self.secure else 80

            # Prepare our URL
            url = "{schema}://{hostname}:{port}{webhook_path}/{token}".format(
                schema="https" if self.secure else "http",
                hostname=self.host,
                port=(
                    ""
                    if self.port is None or self.port == default_port
                    else self.port
                ),
                webhook_path=MATRIX_V1_WEBHOOK_PATH,
                token=access_token,
            )

        else:
            #
            # t2bot Setup
            #

            # Prepare our URL
            url = (
                "https://webhooks.t2bot.io/api/v1/matrix/hook/"
                f"{self.access_token}"
            )

        # Retrieve our payload
        payload = getattr(self, f"_{self.mode}_webhook_payload")(
            body=body, title=title, notify_type=notify_type, **kwargs
        )

        self.logger.debug(
            f"Matrix POST URL: {url} (cert_verify={self.verify_certificate!r})"
        )
        self.logger.debug(f"Matrix Payload: {payload!s}")

        # Always call throttle before any remote server i/o is made
        self.throttle()

        try:
            r = requests.post(
                url,
                data=dumps(payload),
                headers=headers,
                verify=self.verify_certificate,
                timeout=self.request_timeout,
            )
            if r.status_code != requests.codes.ok:
                # We had a problem
                status_str = NotifyMatrix.http_response_code_lookup(
                    r.status_code, MATRIX_HTTP_ERROR_MAP
                )

                self.logger.warning(
                    "Failed to send Matrix notification: {}{}error={}.".format(
                        status_str, ", " if status_str else "", r.status_code
                    )
                )

                self.logger.debug(f"Response Details:\r\n{r.content}")

                # Return; we're done
                return False

            else:
                self.logger.info("Sent Matrix notification.")

        except requests.RequestException as e:
            self.logger.warning(
                "A Connection error occurred sending Matrix notification."
            )
            self.logger.debug(f"Socket Exception: {e!s}")
            # Return; we're done
            return False

        return True

    def _slack_webhook_payload(
        self, body, title="", notify_type=NotifyType.INFO, **kwargs
    ):
        """Format the payload for a Slack based message."""

        if not hasattr(self, "_re_slack_formatting_rules"):
            # Prepare some one-time slack formatting variables

            self._re_slack_formatting_map = {
                # New lines must become the string version
                r"\r\*\n": "\\n",
                # Escape other special characters
                r"&": "&amp;",
                r"<": "&lt;",
                r">": "&gt;",
            }

            # Iterate over above list and store content accordingly
            self._re_slack_formatting_rules = re.compile(
                r"(" + "|".join(self._re_slack_formatting_map.keys()) + r")",
                re.IGNORECASE,
            )

        # Perform Formatting
        title = self._re_slack_formatting_rules.sub(  # pragma: no branch
            lambda x: self._re_slack_formatting_map[x.group()],
            title,
        )

        body = self._re_slack_formatting_rules.sub(  # pragma: no branch
            lambda x: self._re_slack_formatting_map[x.group()],
            body,
        )

        # prepare JSON Object
        payload = {
            "username": self.user if self.user else self.app_id,
            # Use Markdown language
            "mrkdwn": self.notify_format == NotifyFormat.MARKDOWN,
            "attachments": [{
                "title": title,
                "text": body,
                "color": self.color(notify_type),
                "ts": time(),
                "footer": self.app_id,
            }],
        }

        return payload

    def _matrix_webhook_payload(
        self, body, title="", notify_type=NotifyType.INFO, **kwargs
    ):
        """Format the payload for a Matrix based message."""

        payload = {
            "displayName": self.user if self.user else self.app_id,
            "format": (
                "plain" if self.notify_format == NotifyFormat.TEXT else "html"
            ),
            "text": "",
        }

        if self.notify_format == NotifyFormat.HTML:
            payload["text"] = "{title}{body}".format(
                title=(
                    ""
                    if not title
                    else f"<h1>{NotifyMatrix.escape_html(title)}</h1>"
                ),
                body=body,
            )

        elif self.notify_format == NotifyFormat.MARKDOWN:
            payload["text"] = "{title}{body}".format(
                title=(
                    ""
                    if not title
                    else f"<h1>{NotifyMatrix.escape_html(title)}</h1>"
                ),
                body=markdown(body),
            )

        else:  # NotifyFormat.TEXT
            payload["text"] = body if not title else f"{title}\r\n{body}"

        return payload

    def _t2bot_webhook_payload(
        self, body, title="", notify_type=NotifyType.INFO, **kwargs
    ):
        """Format the payload for a T2Bot Matrix based messages."""

        # Retrieve our payload
        payload = self._matrix_webhook_payload(
            body=body, title=title, notify_type=notify_type, **kwargs
        )

        # Acquire our image url if we're configured to do so
        image_url = (
            None if not self.include_image else self.image_url(notify_type)
        )

        if image_url:
            # t2bot can take an avatarUrl Entry
            payload["avatarUrl"] = image_url

        return payload

    def _send_server_notification(
        self,
        body,
        title="",
        notify_type=NotifyType.INFO,
        attach=None,
        **kwargs,
    ):
        """Perform Direct Matrix Server Notification (no webhook)"""

        if self.access_token is None and self.password and not self.user:
            self.access_token = self.password
            self.transaction_id = uuid.uuid4()

        if self.access_token is None and not self._login() \
                and not self._register():
            # We need to register
            return False

        if len(self.rooms) == 0:
            # Attempt to retrieve a list of already joined channels
            self.rooms = self._joined_rooms()

            if len(self.rooms) == 0:
                # Nothing to notify
                self.logger.warning(
                    "There were no Matrix rooms specified to notify."
                )
                return False

        # Create a copy of our rooms to join and message
        rooms = list(self.rooms)

        # Initiaize our error tracking
        has_error = False

        attachments = None
        if attach and self.attachment_support:
            attachments = self._send_attachments(attach)
            if attachments is False:
                # take an early exit
                return False

        while len(rooms) > 0:

            # Get our room
            room = rooms.pop(0)

            # Set method according to MatrixVersion
            method = 'PUT' if self.version == MatrixVersion.V3 else 'POST'

            # Get our room_id from our response
            room_id = self._room_join(room)
            if not room_id:
                # Notify our user about our failure
                self.logger.warning(f"Could not join Matrix room {room}.")

                # Mark our failure
                has_error = True
                continue

            # Acquire our image url if we're configured to do so
            image_url = (
                None if not self.include_image else self.image_url(notify_type)
            )

            # Build our path
            if self.version == MatrixVersion.V3:
                path = f"/rooms/{NotifyMatrix.quote(room_id)}" \
                    f"/send/m.room.message/{self.transaction_id}"

            else:
                path = (
                    f"/rooms/{NotifyMatrix.quote(room_id)}/send/m.room.message"
                )

<<<<<<< HEAD
            if image_url and self.version == MatrixVersion.V2:
                # Define our payload
                image_payload = {
                    'msgtype': 'm.image',
                    'url': image_url,
                    'body': '{}'.format(
                        notify_type if not title else title),
                }

                # Post our content
                postokay, response = self._fetch(
                    path, payload=image_payload)
                if not postokay:
                    # Mark our failure
                    has_error = True
                    continue

            if attachments:
                for attachment in attachments:
                    attachment['room_id'] = room_id
                    attachment['type'] = 'm.room.message'

                    postokay, response = self._fetch(
                        path, payload=attachment, method=method)

                    # Increment the transaction ID to avoid future messages
                    # being recognized as retransmissions and ignored
                    if self.version == MatrixVersion.V3 \
                       and self.access_token != self.password:
                        self.transaction_id += 1
                        self.store.set(
                            'transaction_id', self.transaction_id,
                            expires=self.default_cache_expiry_sec)
                        path = '/rooms/{}/send/m.room.message/{}'.format(
                            NotifyMatrix.quote(room_id),
                            self.transaction_id,
                        )

=======
            if self.version == MatrixVersion.V2:
                #
                # Attachments don't work beyond V2 at this time
                #
                if image_url:
                    # Define our payload
                    image_payload = {
                        "msgtype": "m.image",
                        "url": image_url,
                        "body": f"{title if title else notify_type}",
                    }

                    # Post our content
                    postokay, response = self._fetch(
                        path, payload=image_payload
                    )
>>>>>>> 70667a5c
                    if not postokay:
                        # Mark our failure
                        has_error = True
                        continue

<<<<<<< HEAD
=======
                if attachments:
                    for attachment in attachments:
                        attachment["room_id"] = room_id
                        attachment["type"] = "m.room.message"

                        postokay, response = self._fetch(
                            path, payload=attachment
                        )
                        if not postokay:
                            # Mark our failure
                            has_error = True
                            continue

>>>>>>> 70667a5c
            # Define our payload
            payload = {
                "msgtype": f"m.{self.msgtype}",
                "body": "{title}{body}".format(
                    title="" if not title else f"# {title}\r\n", body=body
                ),
            }

            # Update our payload advance formatting for the services that
            # support them.
            if self.notify_format == NotifyFormat.HTML:
                payload.update({
                    "format": "org.matrix.custom.html",
                    "formatted_body": "{title}{body}".format(
                        title="" if not title else f"<h1>{title}</h1>",
                        body=body,
                    ),
                })

            elif self.notify_format == NotifyFormat.MARKDOWN:
                _title = (
                    ""
                    if not title
                    else (
                        "<h1>"
                        f"{NotifyMatrix.escape_html(title, whitespace=False)}"
                        "</h1>"
                    )
                )

                payload.update({
                    "format": "org.matrix.custom.html",
                    "formatted_body": "{title}{body}".format(
                        title=_title,
                        body=markdown(body),
                    ),
                })

            # Post our content
<<<<<<< HEAD
=======
            method = "PUT" if self.version == MatrixVersion.V3 else "POST"
>>>>>>> 70667a5c
            postokay, response = self._fetch(
                path, payload=payload, method=method
            )

            # Increment the transaction ID to avoid future messages being
            # recognized as retransmissions and ignored
            if (
                self.version == MatrixVersion.V3
                and self.access_token != self.password
            ):
                self.transaction_id += 1
                self.store.set(
                    "transaction_id",
                    self.transaction_id,
                    expires=self.default_cache_expiry_sec,
                )

            if not postokay:
                # Notify our user
                self.logger.warning(
                    f"Could not send notification Matrix room {room}."
                )

                # Mark our failure
                has_error = True
                continue

        return not has_error

    def _send_attachments(self, attach):
        """Posts all of the provided attachments."""

        payloads = []
<<<<<<< HEAD
=======
        if self.version != MatrixVersion.V2:
            self.logger.warning(
                "Add ?v=2 to Apprise URL to support Attachments"
            )
            return next((False for a in attach if not a), [])
>>>>>>> 70667a5c

        for attachment in attach:
            if not attachment:
                # invalid attachment (bad file)
                return False

<<<<<<< HEAD
            if not IS_IMAGE.match(attachment.mimetype) \
               and self.version == MatrixVersion.V2:
=======
            if not re.match(r"^image/", attachment.mimetype, re.I):
>>>>>>> 70667a5c
                # unsuppored at this time
                continue

            postokay, response = self._fetch("/upload", attachment=attachment)
            if not (postokay and isinstance(response, dict)):
                # Failed to perform upload
                return False

            # If we get here, we'll have a response that looks like:
            # {
            #     "content_uri": "mxc://example.com/a-unique-key"
            # }

<<<<<<< HEAD
            if self.version == MatrixVersion.V3:
                # Prepare our payload
                is_image = IS_IMAGE.match(attachment.mimetype)
                payloads.append({
                    "body": attachment.name,
                    "info": {
                        "mimetype": attachment.mimetype,
                        "size": len(attachment),
                    },
                    "msgtype": "m.image" if is_image else "m.file",
                    "url": response.get('content_uri'),
                })
                if not is_image:
                    # Setup `m.file'
                    payloads[-1]['filename'] = attachment.name

            else:
                # Prepare our payload
                payloads.append({
                    "info": {
                        "mimetype": attachment.mimetype,
                    },
                    "msgtype": "m.image",
                    "body": "tta.webp",
                    "url": response.get('content_uri'),
                })
=======
            # FUTURE if self.version == MatrixVersion.V3:
            # FUTURE     # Prepare our payload
            # FUTURE     payloads.append({
            # FUTURE         "body": attachment.name,
            # FUTURE         "info": {
            # FUTURE             "mimetype": attachment.mimetype,
            # FUTURE             "size": len(attachment),
            # FUTURE         },
            # FUTURE         "msgtype": "m.image",
            # FUTURE         "url": response.get('content_uri'),
            # FUTURE     })

            # FUTURE else:
            # FUTURE     # Prepare our payload
            # FUTURE     payloads.append({
            # FUTURE         "info": {
            # FUTURE             "mimetype": attachment.mimetype,
            # FUTURE         },
            # FUTURE         "msgtype": "m.image",
            # FUTURE         "body": "tta.webp",
            # FUTURE         "url": response.get('content_uri'),
            # FUTURE     })

            # Prepare our payload
            payloads.append({
                "info": {
                    "mimetype": attachment.mimetype,
                },
                "msgtype": "m.image",
                "body": "tta.webp",
                "url": response.get("content_uri"),
            })
>>>>>>> 70667a5c

        return payloads

    def _register(self):
        """Register with the service if possible."""

        # Prepare our Registration Payload. This will only work if registration
        # is enabled for the public
        payload = {
            "kind": "user",
            "auth": {"type": "m.login.dummy"},
        }

        # parameters
        params = {
            "kind": "user",
        }

        # If a user is not specified, one will be randomly generated for you.
        # If you do not specify a password, you will be unable to login to the
        # account if you forget the access_token.
        if self.user:
            payload["username"] = self.user

        if self.password:
            payload["password"] = self.password

        # Register
        postokay, response = self._fetch(
            "/register", payload=payload, params=params
        )
        if not (postokay and isinstance(response, dict)):
            # Failed to register
            return False

        # Pull the response details
        self.access_token = response.get("access_token")
        self.home_server = response.get("home_server")
        self.user_id = response.get("user_id")

        self.store.set(
            "access_token",
            self.access_token,
            expires=self.default_cache_expiry_sec,
        )
        self.store.set(
            "home_server",
            self.home_server,
            expires=self.default_cache_expiry_sec,
        )
        self.store.set(
            "user_id", self.user_id, expires=self.default_cache_expiry_sec
        )

        if self.access_token is not None:
            # Store our token into our store
            self.logger.debug("Registered successfully with Matrix server.")
            return True

        return False

    def _login(self):
        """Acquires the matrix token required for making future requests.

        If we fail we return False, otherwise we return True
        """

        if self.access_token:
            # Login not required; silently skip-over
            return True

        if self.user and self.password:
            # Prepare our Authentication Payload
            if self.version == MatrixVersion.V3:
                payload = {
                    "type": "m.login.password",
                    "identifier": {
                        "type": "m.id.user",
                        "user": self.user,
                    },
                    "password": self.password,
                }

            else:
                payload = {
                    "type": "m.login.password",
                    "user": self.user,
                    "password": self.password,
                }

        else:
            # It's not possible to register since we need these 2 values to
            # make the action possible.
            self.logger.warning(
                "Failed to login to Matrix server: "
                "token or user/pass combo is missing."
            )
            return False

        # Build our URL
        postokay, response = self._fetch("/login", payload=payload)
        if not (postokay and isinstance(response, dict)):
            # Failed to login
            return False

        # Pull the response details
        self.access_token = response.get("access_token")
        self.home_server = response.get("home_server")
        self.user_id = response.get("user_id")

        if not self.access_token:
            return False

        self.logger.debug("Authenticated successfully with Matrix server.")

        # Store our token into our store
        self.store.set(
            "access_token",
            self.access_token,
            expires=self.default_cache_expiry_sec,
        )
        self.store.set(
            "home_server",
            self.home_server,
            expires=self.default_cache_expiry_sec,
        )
        self.store.set(
            "user_id", self.user_id, expires=self.default_cache_expiry_sec
        )

        return True

    def _logout(self):
        """Relinquishes token from remote server."""

        if not self.access_token:
            # Login not required; silently skip-over
            return True

        # Prepare our Registration Payload
        payload = {}

        # Expire our token
        postokay, response = self._fetch("/logout", payload=payload)
        if not postokay and response.get("errcode") != "M_UNKNOWN_TOKEN":
            # If we get here, the token was declared as having already
            # been expired.  The response looks like this:
            # {
            #    u'errcode': u'M_UNKNOWN_TOKEN',
            #    u'error': u'Access Token unknown or expired',
            # }
            #
            # In this case it's okay to safely return True because
            # we're logged out in this case.
            return False

        # else: The response object looks like this if we were successful:
        #  {}

        # Pull the response details
        self.access_token = None
        self.home_server = None
        self.user_id = None

        # clear our tokens
        self.store.clear(
            "access_token", "home_server", "user_id", "transaction_id"
        )

        self.logger.debug("Unauthenticated successfully with Matrix server.")

        return True

    def _room_join(self, room):
        """Joins a matrix room if we're not already in it.

        Otherwise it attempts to create it if it doesn't exist and always
        returns the room_id if it was successful, otherwise it returns None
        """

        if not self.access_token:
            # We can't join a room if we're not logged in
            return None

        if not isinstance(room, str):
            # Not a supported string
            return None

        # Prepare our Join Payload
        payload = {}

        # Check if it's a room id...
        result = IS_ROOM_ID.match(room)
        if result:
            # We detected ourselves the home_server
            home_server = (
                result.group("home_server")
                if result.group("home_server")
                else self.home_server
            )

            # It was a room ID; simple mapping:
            room_id = "!{}:{}".format(
                result.group("room"),
                home_server,
            )

            # Check our cache for speed:
            try:
                # We're done as we've already joined the channel
                return self.store[room_id]["id"]

            except KeyError:
                # No worries, we'll try to acquire the info
                pass

            # Build our URL
            path = f"/join/{NotifyMatrix.quote(room_id)}"

            # Make our query
            postokay, _ = self._fetch(path, payload=payload)
            if postokay:
                # Cache our entry for fast access later
                self.store.set(
                    room_id,
                    {
                        "id": room_id,
                        "home_server": home_server,
                    },
                )

            return room_id if postokay else None

        # Try to see if it's an alias then...
        result = IS_ROOM_ALIAS.match(room)
        if not result:
            # There is nothing else it could be
            self.logger.warning(
                f"Ignoring illegally formed room {room} "
                "from Matrix server list."
            )
            return None

        # If we reach here, we're dealing with a channel alias
        home_server = (
            self.home_server
            if not result.group("home_server")
            else result.group("home_server")
        )

        # tidy our room (alias) identifier
        room = "#{}:{}".format(result.group("room"), home_server)

        # Check our cache for speed:
        try:
            # We're done as we've already joined the channel
            return self.store[room]["id"]

        except KeyError:
            # No worries, we'll try to acquire the info
            pass

        # If we reach here, we need to join the channel

        # Build our URL
        path = f"/join/{NotifyMatrix.quote(room)}"

        # Attempt to join the channel
        postokay, response = self._fetch(path, payload=payload)
        if postokay:
            # Cache our entry for fast access later
            self.store.set(
                room,
                {
                    "id": response.get("room_id"),
                    "home_server": home_server,
                },
            )

            return response.get("room_id")

        # Try to create the channel
        return self._room_create(room)

    def _room_create(self, room):
        """Creates a matrix room and return it's room_id if successful
        otherwise None is returned."""
        if not self.access_token:
            # We can't create a room if we're not logged in
            return None

        if not isinstance(room, str):
            # Not a supported string
            return None

        # Build our room if we have to:
        result = IS_ROOM_ALIAS.match(room)
        if not result:
            # Illegally formed room
            return None

        # Our home_server
        home_server = (
            result.group("home_server")
            if result.group("home_server")
            else self.home_server
        )

        # update our room details
        room = "#{}:{}".format(result.group("room"), home_server)

        # Prepare our Create Payload
        payload = {
            "room_alias_name": result.group("room"),
            # Set our channel name
            "name": "#{} - {}".format(result.group("room"), self.app_desc),
            # hide the room by default; let the user open it up if they wish
            # to others.
            "visibility": "private",
            "preset": "trusted_private_chat",
        }

        postokay, response = self._fetch("/createRoom", payload=payload)
        if not postokay:
            # Failed to create channel
            # Typical responses:
            #   - {u'errcode': u'M_ROOM_IN_USE',
            #      u'error': u'Room alias already taken'}
            #   - {u'errcode': u'M_UNKNOWN',
            #      u'error': u'Internal server error'}
            if response and response.get("errcode") == "M_ROOM_IN_USE":
                return self._room_id(room)
            return None

        # Cache our entry for fast access later
        self.store.set(
            response.get("room_alias"),
            {
                "id": response.get("room_id"),
                "home_server": home_server,
            },
        )

        return response.get("room_id")

    def _joined_rooms(self):
        """Returns a list of the current rooms the logged in user is a part
        of."""

        if not self.access_token:
            # No list is possible
            return []

        postokay, response = self._fetch(
            "/joined_rooms", payload=None, method="GET"
        )
        if not postokay:
            # Failed to retrieve listings
            return []

        # Return our list of rooms
        return response.get("joined_rooms", [])

    def _room_id(self, room):
        """Get room id from its alias.
        Args:
            room (str): The room alias name.

        Returns:
            returns the room id if it can, otherwise it returns None
        """

        if not self.access_token:
            # We can't get a room id if we're not logged in
            return None

        if not isinstance(room, str):
            # Not a supported string
            return None

        # Build our room if we have to:
        result = IS_ROOM_ALIAS.match(room)
        if not result:
            # Illegally formed room
            return None

        # Our home_server
        home_server = (
            result.group("home_server")
            if result.group("home_server")
            else self.home_server
        )

        # update our room details
        room = "#{}:{}".format(result.group("room"), home_server)

        # Make our request
        postokay, response = self._fetch(
            f"/directory/room/{NotifyMatrix.quote(room)}",
            payload=None,
            method="GET",
        )

        if postokay:
            return response.get("room_id")

        return None

    def _fetch(
        self,
        path,
        payload=None,
        params=None,
        attachment=None,
        method="POST",
        url_override=None,
    ):
        """Wrapper to request.post() to manage it's response better and make
        the send() function cleaner and easier to maintain.

        This function returns True if the _post was successful and False if it
        wasn't.

        this function returns the status code if url_override is used
        """

        # Define our headers
        if params is None:
            params = {}
        headers = {
            "User-Agent": self.app_id,
            "Content-Type": "application/json",
            "Accept": "application/json",
        }

        if self.access_token is not None:
            headers["Authorization"] = f"Bearer {self.access_token}"

        # Server Discovery / Well-known URI
        if url_override:
            url = url_override

        else:
            try:
                url = self.base_url

            except MatrixDiscoveryException:
                # Discovery failed; we're done
                return (False, {})

        # Default return status code
        status_code = requests.codes.internal_server_error

<<<<<<< HEAD
        if path == '/upload':
            if self.version == MatrixVersion.V3:
                url += MATRIX_V3_MEDIA_PATH + path
=======
        if path == "/upload":
            # FUTURE if self.version == MatrixVersion.V3:
            # FUTURE     url += MATRIX_V3_MEDIA_PATH + path
>>>>>>> 70667a5c

            else:
                url += MATRIX_V2_MEDIA_PATH + path

            params.update({"filename": attachment.name})
            with open(attachment.path, "rb") as fp:
                payload = fp.read()

            # Update our content type
            headers["Content-Type"] = attachment.mimetype

        elif not url_override:
            if self.version == MatrixVersion.V3:
                url += MATRIX_V3_API_PATH + path

            else:
                url += MATRIX_V2_API_PATH + path

        # Our response object
        response = {}

        # fetch function
        fn = (
            requests.post
            if method == "POST"
            else (requests.put if method == "PUT" else requests.get)
        )

        # Always call throttle before any remote server i/o is made
        self.throttle()

        # Define how many attempts we'll make if we get caught in a throttle
        # event
        retries = self.default_retries if self.default_retries > 0 else 1
        while retries > 0:

            # Decrement our throttle retry count
            retries -= 1

            self.logger.debug(
                "Matrix {} URL: {} (cert_verify={!r})".format(
                    (
                        "POST"
                        if method == "POST"
                        else (requests.put if method == "PUT" else "GET")
                    ),
                    url,
                    self.verify_certificate,
                )
            )
            self.logger.debug(f"Matrix Payload: {payload!s}")

            # Initialize our response object
            r = None

            try:
                r = fn(
                    url,
                    data=dumps(payload) if not attachment else payload,
                    params=params if params else None,
                    headers=headers,
                    verify=self.verify_certificate,
                    timeout=self.request_timeout,
                )

                # Store status code
                status_code = r.status_code

                self.logger.debug(
                    f"Matrix Response: code={r.status_code}, {r.content!s}"
                )
                response = loads(r.content)

                if r.status_code == requests.codes.too_many_requests:
                    wait_ms = self.default_wait_ms
                    try:
                        wait_ms = response["retry_after_ms"]

                    except KeyError:
                        try:
                            errordata = response["error"]
                            wait_ms = errordata["retry_after_ms"]
                        except KeyError:
                            pass

                    self.logger.warning(
                        "Matrix server requested we throttle back "
                        f"{wait_ms}ms; retries left {retries}."
                    )
                    self.logger.debug(f"Response Details:\r\n{r.content}")

                    # Throttle for specified wait
                    self.throttle(wait=wait_ms / 1000)

                    # Try again
                    continue

                elif r.status_code != requests.codes.ok:
                    # We had a problem
                    status_str = NotifyMatrix.http_response_code_lookup(
                        r.status_code, MATRIX_HTTP_ERROR_MAP
                    )

                    self.logger.warning(
                        "Failed to handshake with Matrix server: "
                        "{}{}error={}.".format(
                            status_str,
                            ", " if status_str else "",
                            r.status_code,
                        )
                    )

                    self.logger.debug(f"Response Details:\r\n{r.content}")

                    # Return; we're done
                    return (
                        False if not url_override else status_code,
                        response,
                    )

            except (AttributeError, TypeError, ValueError):
                # This gets thrown if we can't parse our JSON Response
                #  - ValueError = r.content is Unparsable
                #  - TypeError = r.content is None
                #  - AttributeError = r is None
                self.logger.warning("Invalid response from Matrix server.")
                self.logger.debug(f"Response Details:\r\n{r.content}")
                return (False if not url_override else status_code, {})

            except (requests.TooManyRedirects, requests.RequestException) as e:
                self.logger.warning(
                    "A Connection error occurred while registering with Matrix"
                    " server."
                )
                self.logger.debug("Socket Exception: %s", str(e))
                # Return; we're done
                return (False if not url_override else status_code, response)

            except OSError as e:
                self.logger.warning(
                    "An I/O error occurred while reading {}.".format(
                        attachment.name if attachment else "unknown file"
                    )
                )
                self.logger.debug("I/O Exception: %s", str(e))
                return (False if not url_override else status_code, {})

            return (True if not url_override else status_code, response)

        # If we get here, we ran out of retries
        return (False if not url_override else status_code, {})

    def __del__(self):
        """Ensure we relinquish our token."""
        if self.mode == MatrixWebhookMode.T2BOT:
            # nothing to do
            return

        if self.store.mode != PersistentStoreMode.MEMORY:
            # We no longer have to log out as we have persistant storage to
            # re-use our credentials with
            return

        if (
            self.access_token is not None
            and self.access_token == self.password
            and not self.user
        ):
            return

        self._logout()

    @property
    def url_identifier(self):
        """Returns all of the identifiers that make this URL unique from
        another simliar one.

        Targets or end points should never be identified here.
        """
        return (
            self.secure_protocol if self.secure else self.protocol,
            (
                self.host
                if self.mode != MatrixWebhookMode.T2BOT
                else self.access_token
            ),
            self.port if self.port else (443 if self.secure else 80),
            self.user if self.mode != MatrixWebhookMode.T2BOT else None,
            self.password if self.mode != MatrixWebhookMode.T2BOT else None,
        )

    def url(self, privacy=False, *args, **kwargs):
        """Returns the URL built dynamically based on specified arguments."""

        # Define any URL parameters
        params = {
            "image": "yes" if self.include_image else "no",
            "mode": self.mode,
            "version": self.version,
            "msgtype": self.msgtype,
            "discovery": "yes" if self.discovery else "no",
        }

        # Extend our parameters
        params.update(self.url_parameters(privacy=privacy, *args, **kwargs))

        auth = ""
        if self.mode != MatrixWebhookMode.T2BOT:
            # Determine Authentication
            if self.user and self.password:
                auth = "{user}:{password}@".format(
                    user=NotifyMatrix.quote(self.user, safe=""),
                    password=self.pprint(
                        self.password,
                        privacy,
                        mode=PrivacyMode.Secret,
                        safe="",
                    ),
                )

            elif self.user or self.password:
                auth = "{value}@".format(
                    value=NotifyMatrix.quote(
                        self.user if self.user else self.password, safe=""
                    ),
                )

        default_port = 443 if self.secure else 80
        return "{schema}://{auth}{hostname}{port}/{rooms}?{params}".format(
            schema=self.secure_protocol if self.secure else self.protocol,
            auth=auth,
            hostname=(
                NotifyMatrix.quote(self.host, safe="")
                if self.mode != MatrixWebhookMode.T2BOT
                else self.pprint(self.access_token, privacy, safe="")
            ),
            port=(
                ""
                if self.port is None or self.port == default_port
                else f":{self.port}"
            ),
            rooms=NotifyMatrix.quote("/".join(self.rooms)),
            params=NotifyMatrix.urlencode(params),
        )

    def __len__(self):
        """Returns the number of targets associated with this notification."""
        targets = len(self.rooms)
        return targets if targets > 0 else 1

    @staticmethod
    def parse_url(url):
        """Parses the URL and returns enough arguments that can allow us to re-
        instantiate this object."""
        results = NotifyBase.parse_url(url, verify_host=False)
        if not results:
            # We're done early as we couldn't load the results
            return results

        if not results.get("host"):
            return None

        # Get our rooms
        results["targets"] = NotifyMatrix.split_path(results["fullpath"])

        # Support the 'to' variable so that we can support rooms this way too
        # The 'to' makes it easier to use yaml configuration
        if "to" in results["qsd"] and len(results["qsd"]["to"]):
            results["targets"] += NotifyMatrix.parse_list(results["qsd"]["to"])

        # Boolean to include an image or not
        results["include_image"] = parse_bool(
            results["qsd"].get(
                "image", NotifyMatrix.template_args["image"]["default"]
            )
        )

        # Boolean to perform a server discovery
        results["discovery"] = parse_bool(
            results["qsd"].get(
                "discovery", NotifyMatrix.template_args["discovery"]["default"]
            )
        )

        # Get our mode
        results["mode"] = results["qsd"].get("mode")

        # t2bot detection... look for just a hostname, and/or just a user/host
        # if we match this; we can go ahead and set the mode (but only if
        # it was otherwise not set)
        if (
            results["mode"] is None
            and not results["password"]
            and not results["targets"]
        ):

            # Default mode to t2bot
            results["mode"] = MatrixWebhookMode.T2BOT

        if (
            results["mode"]
            and results["mode"].lower() == MatrixWebhookMode.T2BOT
        ):
            # unquote our hostname and pass it in as the password/token
            results["password"] = NotifyMatrix.unquote(results["host"])

        # Support the message type keyword
        if "msgtype" in results["qsd"] and len(results["qsd"]["msgtype"]):
            results["msgtype"] = NotifyMatrix.unquote(
                results["qsd"]["msgtype"]
            )

        # Support the use of the token= keyword
        if "token" in results["qsd"] and len(results["qsd"]["token"]):
            results["password"] = NotifyMatrix.unquote(results["qsd"]["token"])

        elif not results["password"] and results["user"]:
            # swap
            results["password"] = results["user"]
            results["user"] = None

        # Support the use of the version= or v= keyword
        if "version" in results["qsd"] and len(results["qsd"]["version"]):
            results["version"] = NotifyMatrix.unquote(
                results["qsd"]["version"]
            )

        elif "v" in results["qsd"] and len(results["qsd"]["v"]):
            results["version"] = NotifyMatrix.unquote(results["qsd"]["v"])

        return results

    @staticmethod
    def parse_native_url(url):
        """
        Support https://webhooks.t2bot.io/api/v1/matrix/hook/WEBHOOK_TOKEN/
        """

        result = re.match(
            r"^https?://webhooks\.t2bot\.io/api/v[0-9]+/matrix/hook/"
            r"(?P<webhook_token>[A-Z0-9_-]+)/?"
            r"(?P<params>\?.+)?$",
            url,
            re.I,
        )

        if result:
            mode = f"mode={MatrixWebhookMode.T2BOT}"

            return NotifyMatrix.parse_url(
                "{schema}://{webhook_token}/{params}".format(
                    schema=NotifyMatrix.secure_protocol,
                    webhook_token=result.group("webhook_token"),
                    params=(
                        f"?{mode}"
                        if not result.group("params")
                        else "{}&{}".format(result.group("params"), mode)
                    ),
                )
            )

        return None

    def server_discovery(self):
        """
        Home Server Discovery as documented here:
           https://spec.matrix.org/v1.11/client-server-api/#well-known-uri
        """

        if not (self.discovery and self.secure):
            # Nothing further to do with insecure server setups
            return ""

        # Get our content from cache
        base_url, identity_url = (
            self.store.get(self.discovery_base_key),
            self.store.get(self.discovery_identity_key),
        )

        if not (base_url is None and identity_url is None):
            # We can use our cached value and return early
            return base_url

        # 1. Extract the server name from the user's Matrix ID by splitting
        # the Matrix ID at the first colon.
        verify_url = f"https://{self.host}/.well-known/matrix/client"
        code, wk_response = self._fetch(
            None, method="GET", url_override=verify_url
        )

        # Output may look as follows:
        # {
        #     "m.homeserver": {
        #         "base_url": "https://matrix.example.com"
        #     },
        #     "m.identity_server": {
        #         "base_url": "https://nuxref.com"
        #     }
        # }

        if code == requests.codes.not_found:
            # This is an acceptable response; we're done
            self.logger.debug(
                "Matrix Well-Known Base URI not found at %s", verify_url
            )

            # Set our keys out for fast recall later on
            self.store.set(
                self.discovery_base_key,
                "",
                expires=self.discovery_cache_length_sec,
            )
            self.store.set(
                self.discovery_identity_key,
                "",
                expires=self.discovery_cache_length_sec,
            )
            return ""

        elif code != requests.codes.ok:
            # We're done early as we couldn't load the results
            msg = "Matrix Well-Known Base URI Discovery Failed"
            self.logger.warning(
                "%s - %s returned error code: %d", msg, verify_url, code
            )
            raise MatrixDiscoveryException(msg, error_code=code)

        if not wk_response:
            # This is an acceptable response; we simply do nothing
            self.logger.debug(
                "Matrix Well-Known Base URI not defined %s", verify_url
            )

            # Set our keys out for fast recall later on
            self.store.set(
                self.discovery_base_key,
                "",
                expires=self.discovery_cache_length_sec,
            )
            self.store.set(
                self.discovery_identity_key,
                "",
                expires=self.discovery_cache_length_sec,
            )
            return ""

        #
        # Parse our m.homeserver information
        #
        try:
            base_url = wk_response["m.homeserver"]["base_url"].rstrip("/")
            results = NotifyBase.parse_url(base_url, verify_host=True)

        except (AttributeError, TypeError, KeyError):
            # AttributeError: result wasn't a string (rstrip failed)
            # TypeError     : wk_response wasn't a dictionary
            # KeyError      : wk_response not to standards
            results = None

        if not results:
            msg = "Matrix Well-Known Base URI Discovery Failed"
            self.logger.warning(
                "%s - m.homeserver payload is missing or invalid: %s",
                msg,
                str(wk_response),
            )
            raise MatrixDiscoveryException(msg)

        #
        # Our .well-known extraction was successful; now we need to verify
        # that the version information resolves.
        #
        verify_url = f"{base_url}/_matrix/client/versions"
        # Post our content
        code, response = self._fetch(
            None, method="GET", url_override=verify_url
        )
        if code != requests.codes.ok:
            # We're done early as we couldn't load the results
            msg = "Matrix Well-Known Base URI Discovery Verification Failed"
            self.logger.warning(
                "%s - %s returned error code: %d", msg, verify_url, code
            )
            raise MatrixDiscoveryException(msg, error_code=code)

        #
        # Phase 2: Handle m.identity_server IF defined
        #
        if "m.identity_server" in wk_response:
            try:
                identity_url = wk_response["m.identity_server"][
                    "base_url"
                ].rstrip("/")
                results = NotifyBase.parse_url(identity_url, verify_host=True)

            except (AttributeError, TypeError, KeyError):
                # AttributeError: result wasn't a string (rstrip failed)
                # TypeError     : wk_response wasn't a dictionary
                # KeyError      : wk_response not to standards
                results = None

            if not results:
                msg = "Matrix Well-Known Identity URI Discovery Failed"
                self.logger.warning(
                    "%s - m.identity_server payload is missing or invalid: %s",
                    msg,
                    str(wk_response),
                )
                raise MatrixDiscoveryException(msg)

            #
            #  Verify identity server found
            #
            verify_url = f"{identity_url}/_matrix/identity/v2"

            # Post our content
            code, response = self._fetch(
                None, method="GET", url_override=verify_url
            )
            if code != requests.codes.ok:
                # We're done early as we couldn't load the results
                msg = "Matrix Well-Known Identity URI Discovery Failed"
                self.logger.warning(
                    "%s - %s returned error code: %d", msg, verify_url, code
                )
                raise MatrixDiscoveryException(msg, error_code=code)

            # Update our cache
            self.store.set(
                self.discovery_identity_key,
                identity_url,
                # Add 2 seconds to prevent this key from expiring before base
                expires=self.discovery_cache_length_sec + 2,
            )
        else:
            # No identity server
            self.store.set(
                self.discovery_identity_key,
                "",
                # Add 2 seconds to prevent this key from expiring before base
                expires=self.discovery_cache_length_sec + 2,
            )

        # Update our cache
        self.store.set(
            self.discovery_base_key,
            base_url,
            expires=self.discovery_cache_length_sec,
        )

        return base_url

    @property
    def base_url(self):
        """Returns the base_url if known."""
        try:
            base_url = self.server_discovery()
            if base_url:
                # We can use our cached value and return early
                return base_url

        except MatrixDiscoveryException:
            self.store.clear(
                self.discovery_base_key, self.discovery_identity_key
            )
            raise

        # If we get hear, we need to build our URL dynamically based on what
        # was provided to us during the plugins initialization
        default_port = 443 if self.secure else 80
        return "{schema}://{hostname}{port}".format(
            schema="https" if self.secure else "http",
            hostname=self.host,
            port=(
                ""
                if self.port is None or self.port == default_port
                else f":{self.port}"
            ),
        )

    @property
    def identity_url(self):
        """Returns the identity_url if known."""
        base_url = self.base_url
        identity_url = self.store.get(self.discovery_identity_key)
        return identity_url if identity_url else base_url<|MERGE_RESOLUTION|>--- conflicted
+++ resolved
@@ -82,7 +82,7 @@
 )
 
 # Matrix is_image check
-IS_IMAGE = re.compile(r'^image/.*', re.I)
+IS_IMAGE = re.compile(r"^image/.*", re.I)
 
 
 class MatrixMessageType:
@@ -696,7 +696,7 @@
             room = rooms.pop(0)
 
             # Set method according to MatrixVersion
-            method = 'PUT' if self.version == MatrixVersion.V3 else 'POST'
+            method = "PUT" if self.version == MatrixVersion.V3 else "POST"
 
             # Get our room_id from our response
             room_id = self._room_join(room)
@@ -723,14 +723,12 @@
                     f"/rooms/{NotifyMatrix.quote(room_id)}/send/m.room.message"
                 )
 
-<<<<<<< HEAD
             if image_url and self.version == MatrixVersion.V2:
                 # Define our payload
                 image_payload = {
-                    'msgtype': 'm.image',
-                    'url': image_url,
-                    'body': '{}'.format(
-                        notify_type if not title else title),
+                    "msgtype": "m.image",
+                    "url": image_url,
+                    "body": f"{title if title else notify_type}",
                 }
 
                 # Post our content
@@ -743,8 +741,8 @@
 
             if attachments:
                 for attachment in attachments:
-                    attachment['room_id'] = room_id
-                    attachment['type'] = 'm.room.message'
+                    attachment["room_id"] = room_id
+                    attachment["type"] = "m.room.message"
 
                     postokay, response = self._fetch(
                         path, payload=attachment, method=method)
@@ -755,52 +753,18 @@
                        and self.access_token != self.password:
                         self.transaction_id += 1
                         self.store.set(
-                            'transaction_id', self.transaction_id,
+                            "transaction_id", self.transaction_id,
                             expires=self.default_cache_expiry_sec)
-                        path = '/rooms/{}/send/m.room.message/{}'.format(
+                        path = "/rooms/{}/send/m.room.message/{}".format(
                             NotifyMatrix.quote(room_id),
                             self.transaction_id,
                         )
 
-=======
-            if self.version == MatrixVersion.V2:
-                #
-                # Attachments don't work beyond V2 at this time
-                #
-                if image_url:
-                    # Define our payload
-                    image_payload = {
-                        "msgtype": "m.image",
-                        "url": image_url,
-                        "body": f"{title if title else notify_type}",
-                    }
-
-                    # Post our content
-                    postokay, response = self._fetch(
-                        path, payload=image_payload
-                    )
->>>>>>> 70667a5c
                     if not postokay:
                         # Mark our failure
                         has_error = True
                         continue
 
-<<<<<<< HEAD
-=======
-                if attachments:
-                    for attachment in attachments:
-                        attachment["room_id"] = room_id
-                        attachment["type"] = "m.room.message"
-
-                        postokay, response = self._fetch(
-                            path, payload=attachment
-                        )
-                        if not postokay:
-                            # Mark our failure
-                            has_error = True
-                            continue
-
->>>>>>> 70667a5c
             # Define our payload
             payload = {
                 "msgtype": f"m.{self.msgtype}",
@@ -840,10 +804,6 @@
                 })
 
             # Post our content
-<<<<<<< HEAD
-=======
-            method = "PUT" if self.version == MatrixVersion.V3 else "POST"
->>>>>>> 70667a5c
             postokay, response = self._fetch(
                 path, payload=payload, method=method
             )
@@ -877,26 +837,14 @@
         """Posts all of the provided attachments."""
 
         payloads = []
-<<<<<<< HEAD
-=======
-        if self.version != MatrixVersion.V2:
-            self.logger.warning(
-                "Add ?v=2 to Apprise URL to support Attachments"
-            )
-            return next((False for a in attach if not a), [])
->>>>>>> 70667a5c
 
         for attachment in attach:
             if not attachment:
                 # invalid attachment (bad file)
                 return False
 
-<<<<<<< HEAD
             if not IS_IMAGE.match(attachment.mimetype) \
                and self.version == MatrixVersion.V2:
-=======
-            if not re.match(r"^image/", attachment.mimetype, re.I):
->>>>>>> 70667a5c
                 # unsuppored at this time
                 continue
 
@@ -910,7 +858,6 @@
             #     "content_uri": "mxc://example.com/a-unique-key"
             # }
 
-<<<<<<< HEAD
             if self.version == MatrixVersion.V3:
                 # Prepare our payload
                 is_image = IS_IMAGE.match(attachment.mimetype)
@@ -921,11 +868,11 @@
                         "size": len(attachment),
                     },
                     "msgtype": "m.image" if is_image else "m.file",
-                    "url": response.get('content_uri'),
+                    "url": response.get("content_uri"),
                 })
                 if not is_image:
                     # Setup `m.file'
-                    payloads[-1]['filename'] = attachment.name
+                    payloads[-1]["filename"] = attachment.name
 
             else:
                 # Prepare our payload
@@ -935,42 +882,8 @@
                     },
                     "msgtype": "m.image",
                     "body": "tta.webp",
-                    "url": response.get('content_uri'),
+                    "url": response.get("content_uri"),
                 })
-=======
-            # FUTURE if self.version == MatrixVersion.V3:
-            # FUTURE     # Prepare our payload
-            # FUTURE     payloads.append({
-            # FUTURE         "body": attachment.name,
-            # FUTURE         "info": {
-            # FUTURE             "mimetype": attachment.mimetype,
-            # FUTURE             "size": len(attachment),
-            # FUTURE         },
-            # FUTURE         "msgtype": "m.image",
-            # FUTURE         "url": response.get('content_uri'),
-            # FUTURE     })
-
-            # FUTURE else:
-            # FUTURE     # Prepare our payload
-            # FUTURE     payloads.append({
-            # FUTURE         "info": {
-            # FUTURE             "mimetype": attachment.mimetype,
-            # FUTURE         },
-            # FUTURE         "msgtype": "m.image",
-            # FUTURE         "body": "tta.webp",
-            # FUTURE         "url": response.get('content_uri'),
-            # FUTURE     })
-
-            # Prepare our payload
-            payloads.append({
-                "info": {
-                    "mimetype": attachment.mimetype,
-                },
-                "msgtype": "m.image",
-                "body": "tta.webp",
-                "url": response.get("content_uri"),
-            })
->>>>>>> 70667a5c
 
         return payloads
 
@@ -1424,15 +1337,9 @@
         # Default return status code
         status_code = requests.codes.internal_server_error
 
-<<<<<<< HEAD
-        if path == '/upload':
+        if path == "/upload":
             if self.version == MatrixVersion.V3:
                 url += MATRIX_V3_MEDIA_PATH + path
-=======
-        if path == "/upload":
-            # FUTURE if self.version == MatrixVersion.V3:
-            # FUTURE     url += MATRIX_V3_MEDIA_PATH + path
->>>>>>> 70667a5c
 
             else:
                 url += MATRIX_V2_MEDIA_PATH + path
