--- conflicted
+++ resolved
@@ -70,12 +70,8 @@
     'NotifyFaast', 'NotifyGnome', 'NotifyGrowl', 'NotifyIFTTT', 'NotifyJoin',
     'NotifyJSON', 'NotifyMatrix', 'NotifyMatterMost', 'NotifyProwl',
     'NotifyPushed', 'NotifyPushBullet', 'NotifyPushjet',
-<<<<<<< HEAD
     'NotifyPushover', 'NotifyRocketChat', 'NotifyRyver', 'NotifySlack',
-=======
-    'NotifyPushover', 'NotifyRocketChat', 'NotifySlack', 'NotifySNS',
->>>>>>> f52aea95
-    'NotifyTwitter', 'NotifyTelegram', 'NotifyXBMC',
+    'NotifySNS', 'NotifyTwitter', 'NotifyTelegram', 'NotifyXBMC',
     'NotifyXML', 'NotifyWindows',
 
     # Reference
